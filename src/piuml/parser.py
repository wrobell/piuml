from spark import GenericScanner, GenericParser, GenericASTTraversal

from uuid import uuid4 as uuid
from collections import namedtuple


class ParseError(Exception):
    """
    Parsing exception. Raised when input data cannot be parse or when
    created gallery data model is inconsistent.
    """
    def __init__(self, message, filename = None, lineno = None):
        super(ParseError, self).__init__()
        self.message = message
        self.filename = filename
        self.lineno = lineno


    def __str__(self):
        if self.filename and self.lineno:
            return '%s:%d:%s' % (self.filename, self.lineno, self.message)
        else:
            return super(ParseError, self).__str__()

class Token(object):
    """
    piUML language token data with type and value.

    :Attributes:
     type
        Token type.
     value
        Token value.
    """
    def __init__(self, type, value):
        self.type  = type
        self.value = value


    def __cmp__(self, o):
        return cmp(self.type, o)


    def __str__(self):
        return self.value

Area = namedtuple('Area', 'top right bottom left')
Pos = namedtuple('Pos', 'x y')
Size = namedtuple('Size', 'width height')

class Style(object):
    """
    Node style information.
    """
    def __init__(self):
        self.pos = Pos(0, 0)
        self.size = Size(0, 0)
        self.edges = ()
        self.margin = Area(0, 0, 0, 0)
        self.padding = Area(5, 10, 20, 10)
        self.inner = Area(0, 0, 0, 0)


class Node(list):
    """
    Parsed piUML language data.

    Contains preprocessed UML element data like name and applied
    stereotypes.

    The class itself is a list and may contain additional nodes as its
    children. The children maybe
    
    - attributes and operation of a class
    - artifacts deployed within a node
    - actions in a partition (swimlane)

    :Attributes:
     type
        Basic node type.
     id
        Node identifier. It should be unique.
     parent
        Parent node.
     element
        UML element type, i.e. class, association, etc.
     name
        Name of named element (i.e. class). Empty by default and empty for
        non-named elements (i.e. dependency).
     stereotypes
        List of stereotypes applied to an element.
     style
        Style information of rendered node.
     data
        Additional node data, i.e. in case of association its ends
        navigability information.
    """
    def __init__(self, type, element, name='', data=None):
        super(Node, self).__init__()
        self.parent = None
        self.type = type
        self.element = element
        self.id = str(uuid())
        self.name = name
        self.stereotypes = []
        self.data = data if data else {}
        self.style = Style()



class Edge(Node):
    """
    Edge between nodes like association, dependency, comment line, etc.

    :Attributes:
     tail
        Tail node.
     head
        Head node. 
    """
    def __init__(self, type, element, head, tail, name='', data=[]):
        super(Edge, self).__init__(type, element, name, data)
        self.tail = tail
        self.head = head


def name_dequote(n):
    """
    Remove quotation from a string.
    """
    n = n[1:-1]
    n = n.replace(r'\"', '"')
    n = n.replace(r"\'", "'")
    n = n.replace('\\\\', '\\')
    n = n.replace(r'\#', '#')
    return n


<<<<<<< HEAD
ELEMENTS = ('artifact', 'class', 'component', 'device', 'interface',
        'node')
=======
def st_parse(stereotype):
    """
    Parse stereotypes from a string.
    """
    stereotype = stereotype.replace('<<', '').replace('>>', '')
    return tuple(s.strip() for s in stereotype.split(','))


ELEMENTS = 'class', 'node', 'device', 'component', 'artifact'
>>>>>>> ac1fec0c

RE_NAME = r""""(([^"]|\")+)"|'(([^']|\')+)'"""
RE_ID = r'(?!%s)\b[a-zA-Z_]\w*\b' % '|'.join(r'%s\b' % s for s in ELEMENTS)
RE_ELEMENT = r'^[ ]*(%s)' % '|'.join(ELEMENTS)
RE_COMMENT = r'\s*(?<!\\)\#.*'
RE_STEREOTYPE = r'<<[ ]*\w[\w ,]*>>'

TOKENS = {
    'ID': RE_ID,
    'NAME': (RE_NAME, name_dequote),
    'STEREOTYPE': RE_STEREOTYPE,
    'COMMENT': RE_COMMENT,
    'ELEMENT': RE_ELEMENT,
    'ASSOCIATION': r'[xO*<]?==[xO*>]?',
    'DEPENDENCY': r'<[ur]?-|-[ur]?>',
    'GENERALIZATION': r'(<=)|(=>)',
    'FIFACE': r'(o\))|(\(o)',
    'SPACE': r'[ 	]+',
}


class piUMLScanner(GenericScanner):
    """
    piUML language scanner.
    
    Divides lines into tokens ready for more advanced interpretation.
    """
    def __init__(self):
        for name, data in TOKENS.items():
            if isinstance(data, basestring):
                f = lambda d: d
            else:
                data, f = data
            self._create_token(name, data, f)
        GenericScanner.__init__(self)


    def _create_token(self, name, regex, f):
        def tokenf(self, value):
            t = Token(name, f(value))
            self.rv.append(t)
        tokenf.__doc__ = regex
        setattr(self.__class__, 't_' + name, tokenf)


    def tokenize(self, line):
        """
        Create tokens from string.

        :Parameters:
         line
            String to scan.
        """
        self.rv = []
        GenericScanner.tokenize(self, line)
        return self.rv


    def error(self, value, pos):
        global filename, lineno
        raise ParseError('syntax error', filename, lineno)


    def t_default(self, value):
        r'(.|\n)+'
        global filename, lineno
        if 'filename' in globals() and 'lineno' in globals():
            raise ParseError('syntax error near "%s"' % value, filename, lineno)
        else:
            raise ParseError('syntax error, invalid token %s' % value)



class piUMLParser(GenericParser):
    """
    piUML parser.

    :Attributes:
     ast
        Root node of the parsed tree.
     nodes
        All nodes stored by their id.
     _istack
        Element grouping stack.
    """
    def __init__(self):
        GenericParser.__init__(self, 'expr')
        self.ast = Node('diagram', 'diagram')
        self.nodes = {}

        # grouping with indentation is supported with stack structure
        self._istack = []
        self._istack.append((0, self.ast))


    def error(self, token):
        global filename, lineno
        raise ParseError('syntax error %s %s' % (token, token.type), filename, lineno)


    def p_expr(self, args):
        """
        expr ::= expr comment
        expr ::= selement
        expr ::= element
        expr ::= association
        expr ::= generalization
        expr ::= dependency
        expr ::= fifacedep
        expr ::= comment
        expr ::= empty
        """
        return args[0]


    def p_element(self, args):
        """
        element ::= ELEMENT SPACE ID SPACE NAME
        """
        STEREOTYPES = {
            'device': 'device',
            'component': 'component',
            'artifact': 'artifact',
            'interface': 'interface',
        }
        self._trim(args)

        element = args[0].value.strip()
        indent = args[0].value.split(element)[0]
        id = args[1].value
        name = args[2].value
        stereotype = STEREOTYPES.get(element)

        n = Node('element', element, name=name)
        n.id = id
        if stereotype:
            n.stereotypes.append(stereotype)

        self.nodes[id] = n
        self._set_parent(indent, n)

        return n


    def _set_parent(self, indent, n):
        # identify diagram level on which grouping happens
        level = len(indent)

        # find and set parent using the indentation stack
        istack =  self._istack
        i = istack[-1][0]
        if i == level:
            # last node cannot group anymore, replace it with current one
            if len(istack) > 1:
                istack.pop()
            istack.append((level, n))
        elif i < level:
            istack.append((level, n))
        else: # i > level
            while i > level:
                i = istack.pop()[0]
            if i < level:
                global filename, lineno
                raise ParseError('Inconsistent indentation', filename, lineno)
            istack.append((level, n))

        n.parent = parent = istack[-2][1]
        parent.append(n)


    def p_fiface(self, args):
        """
        fiface ::= FIFACE SPACE NAME
        """
        self._trim(args)
        dt = args[0].value
        name = args[1].value
        n = Node('ielement', 'fiface', name)
        n.data['type'] = 'provided' if dt == 'o)' else 'required'
        self.nodes[n.id] = n

        self._set_parent('', n)
        return n


    def p_selement(self, args):
        """
        selement ::= element SPACE STEREOTYPE
        """
        n = args[0]
        n.stereotypes.extend(st_parse(args[2].value))
        return n


    def _trim(self, args):
        """
        Remove whitespace from arguments.
        """
        # remove spaces
        t = len(args)
        for i, a in enumerate(reversed(list(args))):
            if a.type == 'SPACE':
                del args[t - i -1]


    def _line(self, element, args, stereotypes=None, data=None):

        if data is None:
            data = {}
        if stereotypes is None:
            stereotypes = ()

        tail = args[0] if isinstance(args[0], Node) else self.nodes[args[0].value]
        head = args[2] if isinstance(args[2], Node) else self.nodes[args[2].value]

        n = Edge(element, element, tail, head, data=data)

        n.stereotypes.extend(stereotypes)

        self.ast.append(n)
        self.nodes[id] = n
        return n


    def p_association(self, args):
        """
        association ::= ID SPACE ASSOCIATION SPACE ID
        """
        self._trim(args)
        AEND = {
            'x': 'none',
            'O': 'shared',
            '*': 'composite',
            '<': 'navigable',
            '>': 'navigable',
            '=': 'unknown',
        }
        v = args[1].value
        data = {
            'tail': AEND[v[0]],
            'head': AEND[v[-1]],
        }
        return self._line('association', args, data=data)


    def p_dependency(self, args):
        """
        dependency ::= ID SPACE DEPENDENCY SPACE ID
        dependency ::= ID SPACE DEPENDENCY SPACE ID SPACE STEREOTYPE
        """
        self._trim(args)
        TYPE = {
            'u': 'use',
            'r': 'realize',
        }
        v = args[1].value

        s = TYPE.get(v[1]) # get defaul stereotype
        if s:
            stereotypes = [s]
        else:
            stereotypes = []
        if len(args) == 4:
            stereotypes.append(args[3].value)
        n = self._line('dependency', args, stereotypes=stereotypes)
        n.data['supplier'] = n.tail if v[0] == '<' else n.head
        return n


    def p_generalization(self, args):
        """
        generalization ::= ID SPACE GENERALIZATION SPACE ID
        """
        self._trim(args)
        v = args[1].value
        n = self._line('generalization', args)
        n.data['super'] = n.tail if v == '<=' else n.head
        return n


    def p_fifacedep(self, args):
        """
        fifacedep ::= ID SPACE DEPENDENCY SPACE fiface
        fifacedep ::= fiface SPACE DEPENDENCY SPACE ID
        """
        self._trim(args)
#        print 'iface:', args[0].value, args[1].value, args[2].value

        if args[0].type == 'ID':
            id = args[0].value
            iface = args[2]
        else:
            iface = args[0]
            id = args[2].value

        # truth matrix for stereotype and supplier
        el = self.nodes[id]
        tmatrix = {
            (True, 'provided'): 'realize',    # id -> o)
            (True, 'required'): 'use',        # id -> (o
            (False, 'provided'): 'use',       # o) <- id
            (False, 'required'): 'realize',   # (o <- id
        }
        
        tid = args[0].type == 'ID'
        s = tmatrix[(tid, iface.data['type'])]

        n = self._line('dependency', args, stereotypes=[s])
        n.data['supplier'] = iface
        return n
        


    def p_comment(self, args):
        """
        comment ::= COMMENT
        """
        return Node('comment', 'comment')


    def p_empty(self, args):
        """
        empty ::= EMPTY
        """
        return Node('empty', 'empty')




def load(f):
    """
    :param: f
    """
    global lineno, filename
    lineno = 0
    if hasattr(f, 'name'):
        filename = f.name
    else:
        filename = '-'

    scanner = piUMLScanner()
    parser = piUMLParser()

    for line in f:
        line = line.rstrip()
        lineno += 1
        if line:
            tokens = scanner.tokenize(line)
            parser.parse(tokens)
    return parser.ast<|MERGE_RESOLUTION|>--- conflicted
+++ resolved
@@ -136,20 +136,16 @@
     return n
 
 
-<<<<<<< HEAD
+def st_parse(stereotype):
+    """
+    Parse stereotypes from a string.
+    """
+    stereotype = stereotype.replace('<<', '').replace('>>', '')
+    return tuple(s.strip() for s in stereotype.split(','))
+
+
 ELEMENTS = ('artifact', 'class', 'component', 'device', 'interface',
         'node')
-=======
-def st_parse(stereotype):
-    """
-    Parse stereotypes from a string.
-    """
-    stereotype = stereotype.replace('<<', '').replace('>>', '')
-    return tuple(s.strip() for s in stereotype.split(','))
-
-
-ELEMENTS = 'class', 'node', 'device', 'component', 'artifact'
->>>>>>> ac1fec0c
 
 RE_NAME = r""""(([^"]|\")+)"|'(([^']|\')+)'"""
 RE_ID = r'(?!%s)\b[a-zA-Z_]\w*\b' % '|'.join(r'%s\b' % s for s in ELEMENTS)
